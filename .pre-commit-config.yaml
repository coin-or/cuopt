--- conflicted
+++ resolved
@@ -86,7 +86,6 @@
     hooks:
       - id: shellcheck
         args: ["--severity=warning"]
-<<<<<<< HEAD
         files: ^ci/
   - repo: https://github.com/rapidsai/pre-commit-hooks
     rev: v0.6.0
@@ -94,9 +93,8 @@
       - id: verify-alpha-spec
         args:
           - --fix
-          - --rapids-version=25.04
+          - --rapids-version=25.08
           - --mode=release
-=======
   - repo: https://github.com/rapidsai/pre-commit-hooks
     rev: v0.6.0
     hooks:
@@ -112,6 +110,5 @@
           )
 
 
->>>>>>> f298994b
 default_language_version:
       python: python3