# SPDX-FileCopyrightText: Copyright (c) 2023-2025 NVIDIA CORPORATION & AFFILIATES. All rights reserved.
# SPDX-License-Identifier: Apache-2.0
#
# Licensed under the Apache License, Version 2.0 (the "License");
# you may not use this file except in compliance with the License.
# You may obtain a copy of the License at
#
# http://www.apache.org/licenses/LICENSE-2.0
#
# Unless required by applicable law or agreed to in writing, software
# distributed under the License is distributed on an "AS IS" BASIS,
# WITHOUT WARRANTIES OR CONDITIONS OF ANY KIND, either express or implied.
# See the License for the specific language governing permissions and
# limitations under the License.

[build-system]
requires = [
    "setuptools",
    "wheel",
] # This list was generated by `rapids-dependency-file-generator`. To make changes, edit ../../dependencies.yaml and run `rapids-dependency-file-generator`.

[project]
name = "cuopt_sh_client"
dynamic = ["version"]
description = """ A Python client and command-line
  utility for CuOpt managed service"""
readme = { file = "README.md", content-type = "text/markdown" }
authors = [
    { name = "NVIDIA Corporation" },
]
license = { text = "Apache-2.0" }
requires-python = ">=3.10"
dependencies = [
<<<<<<< HEAD
    "cuopt-mps-parser==25.5.*",
=======
    "cuopt-mps-parser==25.8.*,>=0.0.0a0",
>>>>>>> f298994b
    "msgpack-numpy==0.4.8",
    "msgpack==1.1.0",
    "requests",
] # This list was generated by `rapids-dependency-file-generator`. To make changes, edit ../../dependencies.yaml and run `rapids-dependency-file-generator`.
classifiers = [
    "Development Status :: 4 - Beta",
    "Programming Language :: Python :: 3.10",
    "Programming Language :: Python :: 3.11",
    "Programming Language :: Python :: 3.12",
    "Programming Language :: Python :: 3.13",
    "Operating System :: OS Independent",
]

[project.optional-dependencies]
test = [
    "pytest-cov",
    "pytest<8",
] # This list was generated by `rapids-dependency-file-generator`. To make changes, edit ../../dependencies.yaml and run `rapids-dependency-file-generator`.

[project.urls]
Homepage = "https://docs.nvidia.com/cuopt/introduction.html"
Source = "https://github.com/nvidia/cuopt"

[project.scripts]
cuopt_sh = "cuopt_sh_client.cuopt_sh:main"

[tool.setuptools]
zip-safe = false
license-files = ["LICENSE"]

[tool.setuptools.dynamic]
version = {file = "cuopt_sh_client/VERSION"}

[tool.setuptools.packages.find]
include = [
    "cuopt_sh_client*",
]

[tool.isort]
line_length = 79
multi_line_output = 3
include_trailing_comma = true
force_grid_wrap = 0
combine_as_imports = true
order_by_type = true
known_dask = [
    "dask",
    "distributed",
    "dask_cuda",
]
known_rapids = [
    "cudf",
    "pylibraft",
    "rmm",
    "raft_dask",
    "cuopt",
]
known_first_party = [
    "cuopt_sh_client",
]
default_section = "THIRDPARTY"
sections = [
    "FUTURE",
    "STDLIB",
    "THIRDPARTY",
    "DASK",
    "RAPIDS",
    "FIRSTPARTY",
    "LOCALFOLDER",
]
skip = [
    "thirdparty",
    ".eggs",
    ".git",
    ".hg",
    ".mypy_cache",
    ".tox",
    ".venv",
    "_build",
    "buck-out",
    "build",
    "dist",
]

[tool.pydistcheck]
select = [
    "distro-too-large-compressed",
]

# PyPI limit is 100 MiB, fail CI before we get too close to that
max_allowed_size_compressed = '75M'

[tool.pytest.ini_options]
testpaths = ["tests"]<|MERGE_RESOLUTION|>--- conflicted
+++ resolved
@@ -31,11 +31,7 @@
 license = { text = "Apache-2.0" }
 requires-python = ">=3.10"
 dependencies = [
-<<<<<<< HEAD
-    "cuopt-mps-parser==25.5.*",
-=======
     "cuopt-mps-parser==25.8.*,>=0.0.0a0",
->>>>>>> f298994b
     "msgpack-numpy==0.4.8",
     "msgpack==1.1.0",
     "requests",
